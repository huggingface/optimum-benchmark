--- conflicted
+++ resolved
@@ -119,13 +119,8 @@
         "License :: OSI Approved :: Apache Software License",
         "Topic :: Scientific/Engineering :: Artificial Intelligence",
     ],
-<<<<<<< HEAD
     keywords="benchmark, transformers, quantization, pruning, optimization, training, inference, onnx, onnx runtime, intel, "
-    "habana, graphcore, neural compressor, ipex, ipu, hpu, llm-swarm, py-txi, vllm, auto-gptq, autoawq, "
-=======
-    keywords="benchmaek, transformers, quantization, pruning, optimization, training, inference, onnx, onnx runtime, intel, "
     "habana, graphcore, neural compressor, ipex, ipu, hpu, llm-swarm, py-txi, vllm, llama-cpp, auto-gptq, autoawq, "
->>>>>>> 65fa416f
     "sentence-transformers, bitsandbytes, codecarbon, flash-attn, deepspeed, diffusers, timm, peft",
     long_description=open("README.md", "r", encoding="utf-8").read(),
     long_description_content_type="text/markdown",
