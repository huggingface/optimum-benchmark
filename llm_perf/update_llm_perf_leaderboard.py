import subprocess
from glob import glob

import pandas as pd
from huggingface_hub import create_repo, snapshot_download, upload_file
from tqdm import tqdm

from llm_perf.common.hardware_config import load_hardware_configs
from optimum_benchmark import Benchmark

REPO_TYPE = "dataset"
MAIN_REPO_ID = "optimum-benchmark/llm-perf-leaderboard"
PERF_REPO_ID = "optimum-benchmark/llm-perf-{backend}-{hardware}-{subset}-{machine}"

PERF_DF = "perf-df-{subset}-{machine}.csv"
LLM_DF = "llm-df.csv"


def gather_benchmarks(subset: str, machine: str, backend: str, hardware: str):
    """
    Gather the benchmarks for a given machine
    """
    perf_repo_id = PERF_REPO_ID.format(subset=subset, machine=machine, backend=backend, hardware=hardware)
    snapshot = snapshot_download(repo_type=REPO_TYPE, repo_id=perf_repo_id, allow_patterns=["**/benchmark.json"])

    dfs = []
    for file in tqdm(glob(f"{snapshot}/**/benchmark.json", recursive=True)):
        dfs.append(Benchmark.from_json(file).to_dataframe())
    benchmarks = pd.concat(dfs, ignore_index=True)

    perf_df = PERF_DF.format(subset=subset, machine=machine)
    benchmarks.to_csv(perf_df, index=False)
    create_repo(repo_id=MAIN_REPO_ID, repo_type=REPO_TYPE, private=False, exist_ok=True)
    upload_file(repo_id=MAIN_REPO_ID, repo_type=REPO_TYPE, path_in_repo=perf_df, path_or_fileobj=perf_df)


def update_perf_dfs():
    """
    Update the performance dataframes for all machines
    """
<<<<<<< HEAD
    hardware_configs = load_hardware_configs("llm_perf/hardware.yml")

    for hardware_config in hardware_configs:
        for subset in hardware_config.subsets:
            for backend in hardware_config.backends:
                try:
                    gather_benchmarks(subset, hardware_config.machine, backend, hardware_config.hardware)
                except Exception as e:
                    print(
                        f"Error gathering benchmarks for machine {hardware_config.machine}, "
                        f"hardware {hardware_config.hardware}, subset {subset}, backend {backend}: {e}"
                    )
=======
    for machine in ["1xA10", "1xA100", "1xT4", "32vCPU-C7i"]:
        for backend in ["pytorch"]:
            for hardware in ["cuda", "cpu"]:
                for subset in ["unquantized", "bnb", "awq", "gptq"]:
                    try:
                        gather_benchmarks(subset, machine, backend, hardware)
                    except Exception:
                        print(
                            f"benchmark for subset: {subset}, machine: {machine}, backend: {backend}, hardware: {hardware} not found"
                        )
>>>>>>> 86078481


scrapping_script = """
git clone https://github.com/Weyaxi/scrape-open-llm-leaderboard.git
pip install -r scrape-open-llm-leaderboard/requirements.txt
python scrape-open-llm-leaderboard/main.py
rm -rf scrape-open-llm-leaderboard
"""


def update_llm_df():
    """
    Scrape the open-llm-leaderboard and update the leaderboard dataframe
    """
    subprocess.run(scrapping_script, shell=True)
    create_repo(repo_id=MAIN_REPO_ID, repo_type=REPO_TYPE, exist_ok=True, private=False)
    upload_file(
        repo_id=MAIN_REPO_ID, repo_type=REPO_TYPE, path_in_repo=LLM_DF, path_or_fileobj="open-llm-leaderboard.csv"
    )


if __name__ == "__main__":
    update_llm_df()
    update_perf_dfs()<|MERGE_RESOLUTION|>--- conflicted
+++ resolved
@@ -38,7 +38,6 @@
     """
     Update the performance dataframes for all machines
     """
-<<<<<<< HEAD
     hardware_configs = load_hardware_configs("llm_perf/hardware.yml")
 
     for hardware_config in hardware_configs:
@@ -48,21 +47,8 @@
                     gather_benchmarks(subset, hardware_config.machine, backend, hardware_config.hardware)
                 except Exception as e:
                     print(
-                        f"Error gathering benchmarks for machine {hardware_config.machine}, "
-                        f"hardware {hardware_config.hardware}, subset {subset}, backend {backend}: {e}"
-                    )
-=======
-    for machine in ["1xA10", "1xA100", "1xT4", "32vCPU-C7i"]:
-        for backend in ["pytorch"]:
-            for hardware in ["cuda", "cpu"]:
-                for subset in ["unquantized", "bnb", "awq", "gptq"]:
-                    try:
-                        gather_benchmarks(subset, machine, backend, hardware)
-                    except Exception:
-                        print(
-                            f"benchmark for subset: {subset}, machine: {machine}, backend: {backend}, hardware: {hardware} not found"
+                            f"benchmark for subset: {subset}, machine: {hardware_config.machine}, backend: {backend}, hardware: {hardware_config.hardware} not found"
                         )
->>>>>>> 86078481
 
 
 scrapping_script = """
