# Byte-compiled / optimized / DLL files
__pycache__/
*.py[cod]
*$py.class

# C extensions
*.so

# Distribution / packaging
.Python
build/
develop-eggs/
dist/
downloads/
eggs/
.eggs/
lib/
lib64/
parts/
sdist/
var/
wheels/
share/python-wheels/
*.egg-info/
.installed.cfg
*.egg
MANIFEST

# PyInstaller
#  Usually these files are written by a python script from a template
#  before PyInstaller builds the exe, so as to inject date/other infos into it.
*.manifest
*.spec

# Installer logs
pip-log.txt
pip-delete-this-directory.txt

# Unit test / coverage reports
htmlcov/
.tox/
.nox/
.coverage
.coverage.*
.cache
nosetests.xml
coverage.xml
*.cover
*.py,cover
.hypothesis/
.pytest_cache/
cover/

# Translations
*.mo
*.pot

# Django stuff:
*.log
local_settings.py
db.sqlite3
db.sqlite3-journal

# Flask stuff:
instance/
.webassets-cache

# Scrapy stuff:
.scrapy

# Sphinx documentation
docs/_build/

# PyBuilder
.pybuilder/
target/

# Jupyter Notebook
.ipynb_checkpoints

# IPython
profile_default/
ipython_config.py

# pyenv
#   For a library or package, you might want to ignore these files since the code is
#   intended to run in multiple environments; otherwise, check them in:
# .python-version

# pipenv
#   According to pypa/pipenv#598, it is recommended to include Pipfile.lock in version control.
#   However, in case of collaboration, if having platform-specific dependencies or dependencies
#   having no cross-platform support, pipenv may install dependencies that don't work, or not
#   install all needed dependencies.
#Pipfile.lock

# poetry
#   Similar to Pipfile.lock, it is generally recommended to include poetry.lock in version control.
#   This is especially recommended for binary packages to ensure reproducibility, and is more
#   commonly ignored for libraries.
#   https://python-poetry.org/docs/basic-usage/#commit-your-poetrylock-file-to-version-control
#poetry.lock

# pdm
#   Similar to Pipfile.lock, it is generally recommended to include pdm.lock in version control.
#pdm.lock
#   pdm stores project-wide configurations in .pdm.toml, but it is recommended to not include it
#   in version control.
#   https://pdm.fming.dev/#use-with-ide
.pdm.toml

# PEP 582; used by e.g. github.com/David-OConnor/pyflow and github.com/pdm-project/pdm
__pypackages__/

# Celery stuff
celerybeat-schedule
celerybeat.pid

# SageMath parsed files
*.sage.py

# Environments
.env
.venv
env/
venv/
ENV/
env.bak/
venv.bak/

# Spyder project settings
.spyderproject
.spyproject

# Rope project settings
.ropeproject

# mkdocs documentation
/site

# mypy
.mypy_cache/
.dmypy.json
dmypy.json

# Pyre type checker
.pyre/

# pytype static type analyzer
.pytype/

# Cython debug symbols
cython_debug/

# PyCharm
#  JetBrains specific template is maintained in a separate JetBrains.gitignore that can
#  be found at https://github.com/github/gitignore/blob/main/Global/JetBrains.gitignore
#  and can be added to the global gitignore or merged into this file.  For a more nuclear
#  option (not recommended) you can uncomment the following to ignore the entire idea folder.
#.idea/

.ruff_cache/
.vscode/
*.ipynb
runs/
sweeps/
data/
version.txt

.engine/
work-in-progress/
experiments/
amdsmi/
amd-*

<<<<<<< HEAD
external_repos/
outputs/
=======

external_repos/
outputs/

# Mac specific
.DS_Store
>>>>>>> b58e9041
<|MERGE_RESOLUTION|>--- conflicted
+++ resolved
@@ -173,14 +173,9 @@
 amdsmi/
 amd-*
 
-<<<<<<< HEAD
-external_repos/
-outputs/
-=======
 
 external_repos/
 outputs/
 
 # Mac specific
-.DS_Store
->>>>>>> b58e9041
+.DS_Store