import os
from tempfile import TemporaryDirectory
from typing import Any, Dict, List

import torch
from py_txi import TEI, TGI, TEIConfig, TGIConfig
from safetensors.torch import save_file

from ...task_utils import TEXT_EMBEDDING_TASKS, TEXT_GENERATION_TASKS
from ..base import Backend
from ..transformers_utils import random_init_weights
from .config import PyTXIConfig


class PyTXIBackend(Backend[PyTXIConfig]):
    NAME: str = "py-txi"

    def __init__(self, config: PyTXIConfig) -> None:
        super().__init__(config)

<<<<<<< HEAD
        LOGGER.info("\t+ Creating backend temporary directory")
=======
        self.volume = list(self.config.volumes.keys())[0]

        self.logger.info("\t+ Creating backend temporary directory")
>>>>>>> 3e2eebdc
        self.tmpdir = TemporaryDirectory()

        if self.config.no_weights:
            self.logger.info("\t+ Loading no weights model")
            self.load_model_with_no_weights()
        else:
            self.logger.info("\t+ Downloading pretrained model")
            self.download_pretrained_model()

            if self.config.task in TEXT_GENERATION_TASKS:
                self.logger.info("\t+ Preparing generation config")
                self.prepare_generation_config()

            self.logger.info("\t+ Loading pretrained model")
            self.load_model_from_pretrained()

        self.tmpdir.cleanup()

    @property
    def volume(self) -> str:
        return list(self.config.volumes.keys())[0]

    def download_pretrained_model(self) -> None:
        # directly downloads pretrained model in volume (/data) to change generation config before loading model
        with torch.device("meta"):
            self.automodel_class.from_pretrained(self.config.model, **self.config.hub_kwargs, cache_dir=self.volume)

    def prepare_generation_config(self) -> None:
        self.generation_config.eos_token_id = -100
        self.generation_config.pad_token_id = -100
        self.generation_config.temperature = 1.0
        self.generation_config.top_p = 1.0
        self.generation_config.top_k = 50

        model_cache_folder = f"models/{self.config.model}".replace("/", "--")
        model_cache_path = f"{self.volume}/{model_cache_folder}"
        snapshot_file = f"{model_cache_path}/refs/{self.config.hub_kwargs.get('revision', 'main')}"
        snapshot_ref = open(snapshot_file, "r").read().strip()
        model_snapshot_path = f"{model_cache_path}/snapshots/{snapshot_ref}"
        self.logger.info("\t+ Saving new pretrained generation config")
        self.generation_config.save_pretrained(save_directory=model_snapshot_path)

    def create_no_weights_model(self) -> None:
        self.no_weights_model = os.path.join(self.tmpdir.name, "no_weights_model")
        self.logger.info("\t+ Creating no weights model directory")
        os.makedirs(self.no_weights_model, exist_ok=True)
        self.logger.info("\t+ Creating no weights model state dict")
        state_dict = torch.nn.Linear(1, 1).state_dict()
        self.logger.info("\t+ Saving no weights model safetensors")
        safetensor = os.path.join(self.no_weights_model, "model.safetensors")
        save_file(tensors=state_dict, filename=safetensor, metadata={"format": "pt"})
        self.logger.info("\t+ Saving no weights model pretrained config")
        self.pretrained_config.save_pretrained(save_directory=self.no_weights_model)
        self.logger.info("\t+ Saving no weights model pretrained processor")
        self.pretrained_processor.save_pretrained(save_directory=self.no_weights_model)
        # unlike Transformers, TXI won't accept any missing tensors so we need to materialize the model
        self.logger.info(f"\t+ Loading no weights model from {self.no_weights_model}")
        with random_init_weights():
            self.pretrained_model = self.automodel_class.from_pretrained(
                self.no_weights_model, **self.config.hub_kwargs, device_map="auto", _fast_init=False
            )
        self.logger.info("\t+ Saving no weights model")
        self.pretrained_model.save_pretrained(save_directory=self.no_weights_model)
        del self.pretrained_model
        torch.cuda.empty_cache()

        if self.config.task in TEXT_GENERATION_TASKS:
            self.logger.info("\t+ Modifying generation config for fixed length generation")
            self.generation_config.eos_token_id = -100
            self.generation_config.pad_token_id = -100
            self.generation_config.temperature = 1.0
            self.generation_config.top_p = 1.0
            self.generation_config.top_k = 50

            self.logger.info("\t+ Saving new pretrained generation config")
            self.generation_config.save_pretrained(save_directory=self.no_weights_model)

    def load_model_with_no_weights(self) -> None:
        self.logger.info("\t+ Creating no weights model")
        self.create_no_weights_model()

        original_volumes, self.config.volumes = self.config.volumes, {self.tmpdir.name: {"bind": "/data", "mode": "rw"}}
        original_model, self.config.model = self.config.model, "/data/no_weights_model"
        self.logger.info("\t+ Loading no weights model")
        self.load_model_from_pretrained()
        self.config.model, self.config.volumes = original_model, original_volumes

    def load_model_from_pretrained(self) -> None:
        if self.config.task in TEXT_GENERATION_TASKS:
            self.pretrained_model = TGI(
                config=TGIConfig(
                    model_id=self.config.model,
                    gpus=self.config.gpus,
                    devices=self.config.devices,
                    volumes=self.config.volumes,
                    environment=self.config.environment,
                    ports=self.config.ports,
                    dtype=self.config.dtype,
                    sharded=self.config.sharded,
                    quantize=self.config.quantize,
                    num_shard=self.config.num_shard,
                    speculate=self.config.speculate,
                    cuda_graphs=self.config.cuda_graphs,
                    disable_custom_kernels=self.config.disable_custom_kernels,
                    trust_remote_code=self.config.trust_remote_code,
                    max_concurrent_requests=self.config.max_concurrent_requests,
                ),
            )

        elif self.config.task in TEXT_EMBEDDING_TASKS:
            self.pretrained_model = TEI(
                config=TEIConfig(
                    model_id=self.config.model,
                    gpus=self.config.gpus,
                    devices=self.config.devices,
                    volumes=self.config.volumes,
                    environment=self.config.environment,
                    ports=self.config.ports,
                    dtype=self.config.dtype,
                    pooling=self.config.pooling,
                    max_concurrent_requests=self.config.max_concurrent_requests,
                ),
            )
        else:
            raise NotImplementedError(f"TXI does not support task {self.config.task}")

    def prepare_inputs(self, inputs: Dict[str, Any]) -> Dict[str, Any]:
        if self.config.task in TEXT_GENERATION_TASKS:
            inputs = self.pretrained_processor.batch_decode(inputs["input_ids"].tolist())
            return {"prompt": inputs}
        elif self.config.task in TEXT_EMBEDDING_TASKS:
            inputs = self.pretrained_processor.batch_decode(inputs["input_ids"].tolist())
            return {"text": inputs}
        else:
            raise NotImplementedError(f"TXI does not support task {self.config.task}")

    def forward(self, inputs: Dict[str, Any], kwargs: Dict[str, Any]) -> List[str]:
        return self.pretrained_model.encode(**inputs, **kwargs)

    def prefill(self, inputs: Dict[str, Any], kwargs: Dict[str, Any]) -> Dict[str, Any]:
        return self.pretrained_model.generate(
            **inputs,
            do_sample=kwargs.get("do_sample", False),
            max_new_tokens=kwargs.get("max_new_tokens"),
        )

    def generate(self, inputs: Dict[str, Any], kwargs: Dict[str, Any]) -> List[str]:
        return self.pretrained_model.generate(
            **inputs,
            do_sample=kwargs.get("do_sample", False),
            max_new_tokens=kwargs.get("max_new_tokens"),
        )<|MERGE_RESOLUTION|>--- conflicted
+++ resolved
@@ -18,13 +18,9 @@
     def __init__(self, config: PyTXIConfig) -> None:
         super().__init__(config)
 
-<<<<<<< HEAD
-        LOGGER.info("\t+ Creating backend temporary directory")
-=======
         self.volume = list(self.config.volumes.keys())[0]
 
         self.logger.info("\t+ Creating backend temporary directory")
->>>>>>> 3e2eebdc
         self.tmpdir = TemporaryDirectory()
 
         if self.config.no_weights:
